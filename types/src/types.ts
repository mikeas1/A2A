/**
 * @title A2A (Agent2Agent) Protocol
 * @description This file defines the interfaces and types for the Agent2Agent (A2A) specification.
 * The A2A specification facilitates interoperability between AI agents and clients.
 */

// --8<-- [start:AgentProvider]
/**
 * Represents the service provider of an agent.
 *
 * @TJS-examples [{ "organization": "Google", "url": "https://ai.google.dev" }]
 */
export interface AgentProvider {
  /** The name of the agent provider's organization. */
  organization: string;
  /** A URL for the agent provider's website or relevant documentation. */
  url: string;
}
// --8<-- [end:AgentProvider]

// --8<-- [start:AgentCapabilities]
/**
 * Defines optional capabilities supported by an agent.
 */
export interface AgentCapabilities {
  /** Indicates if the agent supports Server-Sent Events (SSE) for streaming responses. */
  streaming?: boolean;
  /** Indicates if the agent supports sending push notifications for asynchronous task updates. */
  pushNotifications?: boolean;
  /** Indicates if the agent provides a history of state transitions for a task. */
  stateTransitionHistory?: boolean;
  /** A list of protocol extensions supported by the agent. */
  extensions?: AgentExtension[];
}
// --8<-- [end:AgentCapabilities]

// --8<-- [start:AgentExtension]
/**
 * A declaration of a protocol extension supported by an Agent.
 *
 * @TJS-examples [{"uri": "https://developers.google.com/identity/protocols/oauth2", "description": "Google OAuth 2.0 authentication", "required": false}]
 */
export interface AgentExtension {
  /** The unique URI identifying the extension. */
  uri: string;
  /** A human-readable description of how this agent uses the extension. */
  description?: string;
  /**
   * If true, the client must understand and comply with the extension's requirements
   * to interact with the agent.
   */
  required?: boolean;
  /** Optional, extension-specific configuration parameters. */
  params?: { [key: string]: any };
}
// --8<-- [end:AgentExtension]

// --8<-- [start:SecurityScheme]
/**
 * Defines a security scheme that can be used to secure an agent's endpoints.
 * This is a discriminated union type based on the OpenAPI 3.0 Security Scheme Object.
 *
 * @see {@link https://swagger.io/specification/#security-scheme-object}
 */
export type SecurityScheme =
  | APIKeySecurityScheme
  | HTTPAuthSecurityScheme
  | OAuth2SecurityScheme
  | OpenIdConnectSecurityScheme;
// --8<-- [end:SecurityScheme]

// --8<-- [start:SecuritySchemeBase]
/**
 * Defines base properties shared by all security scheme objects.
 */
export interface SecuritySchemeBase {
  /** An optional description for the security scheme. */
  description?: string;
}
// --8<-- [end:SecuritySchemeBase]

// --8<-- [start:APIKeySecurityScheme]
/**
 * Defines a security scheme using an API key.
 */
export interface APIKeySecurityScheme extends SecuritySchemeBase {
  /** The type of the security scheme. Must be 'apiKey'. */
  readonly type: "apiKey";
  /** The location of the API key. */
  readonly in: "query" | "header" | "cookie";
  /** The name of the header, query, or cookie parameter to be used. */
  name: string;
}
// --8<-- [end:APIKeySecurityScheme]

// --8<-- [start:HTTPAuthSecurityScheme]
/**
 * Defines a security scheme using HTTP authentication.
 */
export interface HTTPAuthSecurityScheme extends SecuritySchemeBase {
  /** The type of the security scheme. Must be 'http'. */
  readonly type: "http";
  /**
   * The name of the HTTP Authentication scheme to be used in the Authorization header,
   * as defined in RFC7235 (e.g., "Bearer").
   * This value should be registered in the IANA Authentication Scheme registry.
   */
  scheme: string;
  /**
   * A hint to the client to identify how the bearer token is formatted (e.g., "JWT").
   * This is primarily for documentation purposes.
   */
  bearerFormat?: string;
}
// --8<-- [end:HTTPAuthSecurityScheme]

// --8<-- [start:OAuth2SecurityScheme]
/**
 * Defines a security scheme using OAuth 2.0.
 */
export interface OAuth2SecurityScheme extends SecuritySchemeBase {
  /** The type of the security scheme. Must be 'oauth2'. */
  readonly type: "oauth2";
  /** An object containing configuration information for the supported OAuth 2.0 flows. */
  flows: OAuthFlows;
}
// --8<-- [end:OAuth2SecurityScheme]

// --8<-- [start:OpenIdConnectSecurityScheme]
/**
 * Defines a security scheme using OpenID Connect.
 */
export interface OpenIdConnectSecurityScheme extends SecuritySchemeBase {
  /** The type of the security scheme. Must be 'openIdConnect'. */
  readonly type: "openIdConnect";
  /**
   * The OpenID Connect Discovery URL for the OIDC provider's metadata.
   * @see {@link https://openid.net/specs/openid-connect-discovery-1_0.html}
   */
  openIdConnectUrl: string;
}
// --8<-- [end:OpenIdConnectSecurityScheme]

// --8<-- [start:OAuthFlows]
/**
 * Defines the configuration for the supported OAuth 2.0 flows.
 */
export interface OAuthFlows {
  /** Configuration for the OAuth Authorization Code flow. Previously called accessCode in OpenAPI 2.0. */
  authorizationCode?: AuthorizationCodeOAuthFlow;
  /** Configuration for the OAuth Client Credentials flow. Previously called application in OpenAPI 2.0. */
  clientCredentials?: ClientCredentialsOAuthFlow;
  /** Configuration for the OAuth Implicit flow. */
  implicit?: ImplicitOAuthFlow;
  /** Configuration for the OAuth Resource Owner Password flow. */
  password?: PasswordOAuthFlow;
}
// --8<-- [end:OAuthFlows]

// --8<-- [start:AuthorizationCodeOAuthFlow]
/**
 * Defines configuration details for the OAuth 2.0 Authorization Code flow.
 */
export interface AuthorizationCodeOAuthFlow {
  /**
   * The authorization URL to be used for this flow.
   * This MUST be a URL and use TLS.
   */
  authorizationUrl: string;
  /**
   * The token URL to be used for this flow.
   * This MUST be a URL and use TLS.
   */
  tokenUrl: string;
  /**
   * The URL to be used for obtaining refresh tokens.
   * This MUST be a URL and use TLS.
   */
  refreshUrl?: string;
  /**
   * The available scopes for the OAuth2 security scheme. A map between the scope
   * name and a short description for it.
   */
  scopes: { [name: string]: string };
}
// --8<-- [end:AuthorizationCodeOAuthFlow]

// --8<-- [start:ClientCredentialsOAuthFlow]
/**
 * Defines configuration details for the OAuth 2.0 Client Credentials flow.
 */
export interface ClientCredentialsOAuthFlow {
  /**
   * The token URL to be used for this flow. This MUST be a URL.
   */
  tokenUrl: string;
  /**
   * The URL to be used for obtaining refresh tokens. This MUST be a URL.
   */
  refreshUrl?: string;
  /**
   * The available scopes for the OAuth2 security scheme. A map between the scope
   * name and a short description for it.
   */
  scopes: { [name: string]: string };
}
// --8<-- [end:ClientCredentialsOAuthFlow]

// --8<-- [start:ImplicitOAuthFlow]
/**
 * Defines configuration details for the OAuth 2.0 Implicit flow.
 */
export interface ImplicitOAuthFlow {
  /**
   * The authorization URL to be used for this flow. This MUST be a URL.
   */
  authorizationUrl: string;
  /**
   * The URL to be used for obtaining refresh tokens. This MUST be a URL.
   */
  refreshUrl?: string;
  /**
   * The available scopes for the OAuth2 security scheme. A map between the scope
   * name and a short description for it.
   */
  scopes: { [name: string]: string };
}
// --8<-- [end:ImplicitOAuthFlow]

// --8<-- [start:PasswordOAuthFlow]
/**
 * Defines configuration details for the OAuth 2.0 Resource Owner Password flow.
 */
export interface PasswordOAuthFlow {
  /**
   * The token URL to be used for this flow. This MUST be a URL.
   */
  tokenUrl: string;
  /**
   * The URL to be used for obtaining refresh tokens. This MUST be a URL.
   */
  refreshUrl?: string;
  /**
   * The available scopes for the OAuth2 security scheme. A map between the scope
   * name and a short description for it.
   */
  scopes: { [name: string]: string };
}
// --8<-- [end:PasswordOAuthFlow]

// --8<-- [start:AgentSkill]
/**
 * Represents a distinct capability or function that an agent can perform.
 */
export interface AgentSkill {
  /** A unique identifier for the agent's skill. */
  id: string;
  /** A human-readable name for the skill. */
  name: string;
  /**
   * A detailed description of the skill, intended to help clients or users
   * understand its purpose and functionality.
   */
  description: string;
  /**
   * A set of keywords describing the skill's capabilities.
   *
   * @TJS-examples [["cooking", "customer support", "billing"]]
   */
  tags: string[];
  /**
   * Example prompts or scenarios that this skill can handle. Provides a hint to
   * the client on how to use the skill.
   *
   * @TJS-examples [["I need a recipe for bread"]]
   */
  examples?: string[];
  /**
   * The set of supported input MIME types for this skill, overriding the agent's defaults.
   */
  inputModes?: string[];
  /**
   * The set of supported output MIME types for this skill, overriding the agent's defaults.
   */
  outputModes?: string[];
  /**
   * Security schemes necessary for the agent to leverage this skill.
   * As in the overall AgentCard.security, this list represents a logical OR of security
   * requirement objects. Each object is a set of security schemes that must be used together
   * (a logical AND).
   *
   * @TJS-examples [[{"google": ["oidc"]}]]
   */
  security?: { [scheme: string]: string[] }[];
}
// --8<-- [end:AgentSkill]

// --8<-- [start:TransportProtocol]
/**
 * Supported A2A transport protocols.
 */
export enum TransportProtocol {
  JSONRPC = "JSONRPC", // JSON-RPC 2.0 over HTTP (mandatory)
  GRPC = "GRPC", // gRPC over HTTP/2 (optional)
  HTTP_JSON = "HTTP+JSON", // REST-style HTTP with JSON (optional)
}
// --8<-- [end:TransportProtocol]

// --8<-- [start:AgentInterface]
/**
 * Declares a combination of a target URL and a transport protocol for interacting with the agent.
 * This allows agents to expose the same functionality over multiple transport mechanisms.
 */
export interface AgentInterface {
  /**
   * The URL where this interface is available. Must be a valid absolute HTTPS URL in production.
   * @TJS-examples ["https://api.example.com/a2a/v1", "https://grpc.example.com/a2a", "https://rest.example.com/v1"]
   */
  url: string;
  /**
   * The transport protocol supported at this URL.
   *
   * @TJS-examples ["JSONRPC", "GRPC", "HTTP+JSON"]
   */
  transport: TransportProtocol | string;
}
// --8<-- [end:AgentInterface]

// --8<-- [start:AgentCardSignature]
/**
 * AgentCardSignature represents a JWS signature of an AgentCard.
 * This follows the JSON format of an RFC 7515 JSON Web Signature (JWS).
 */
export interface AgentCardSignature {
  /**
   * The protected JWS header for the signature. This is a Base64url-encoded
   * JSON object, as per RFC 7515.
   */
  protected: string;
  /** The computed signature, Base64url-encoded. */
  signature: string;
  /** The unprotected JWS header values. */
  header?: { [key: string]: any };
}
// --8<-- [end:AgentCardSignature]

// --8<-- [start:AgentCard]
/**
 * The AgentCard is a self-describing manifest for an agent. It provides essential
 * metadata including the agent's identity, capabilities, skills, supported
 * communication methods, and security requirements.
 */
export interface AgentCard {
  /**
   * The version of the A2A protocol this agent supports.
   * @default "0.2.6"
   */
  protocolVersion: string;
  /**
   * A human-readable name for the agent.
   *
   * @TJS-examples ["Recipe Agent"]
   */
  name: string;
  /**
   * A human-readable description of the agent, assisting users and other agents
   * in understanding its purpose.
   *
   * @TJS-examples ["Agent that helps users with recipes and cooking."]
   */
  description: string;
  /**
   * The preferred endpoint URL for interacting with the agent.
   * This URL MUST support the transport specified by 'preferredTransport'.
   *
   * @TJS-examples ["https://api.example.com/a2a/v1"]
   */
  url: string;
  /**
   * The transport protocol for the preferred endpoint (the main 'url' field).
   * If not specified, defaults to 'JSONRPC'.
   *
   * IMPORTANT: The transport specified here MUST be available at the main 'url'.
   * This creates a binding between the main URL and its supported transport protocol.
   * Clients should prefer this transport and URL combination when both are supported.
   *
   * @default "JSONRPC"
   * @TJS-examples ["JSONRPC", "GRPC", "HTTP+JSON"]
   */
  preferredTransport?: TransportProtocol | string;
  /**
   * A list of additional supported interfaces (transport and URL combinations).
   * This allows agents to expose multiple transports, potentially at different URLs.
   *
   * Best practices:
   * - SHOULD include all supported transports for completeness
   * - SHOULD include an entry matching the main 'url' and 'preferredTransport'
   * - MAY reuse URLs if multiple transports are available at the same endpoint
   * - MUST accurately declare the transport available at each URL
   *
   * Clients can select any interface from this list based on their transport capabilities
   * and preferences. This enables transport negotiation and fallback scenarios.
   */
  additionalInterfaces?: AgentInterface[];
  /** An optional URL to an icon for the agent. */
  iconUrl?: string;
  /** Information about the agent's service provider. */
  provider?: AgentProvider;
  /**
   * The agent's own version number. The format is defined by the provider.
   *
   * @TJS-examples ["1.0.0"]
   */
  version: string;
  /** An optional URL to the agent's documentation. */
  documentationUrl?: string;
  /** A declaration of optional capabilities supported by the agent. */
  capabilities: AgentCapabilities;
  /**
   * A declaration of the security schemes available to authorize requests. The key is the
   * scheme name. Follows the OpenAPI 3.0 Security Scheme Object.
   */
  securitySchemes?: { [scheme: string]: SecurityScheme };
  /**
   * A list of security requirement objects that apply to all agent interactions. Each object
   * lists security schemes that can be used. Follows the OpenAPI 3.0 Security Requirement Object.
   * This list can be seen as an OR of ANDs. Each object in the list describes one possible
   * set of security requirements that must be present on a request. This allows specifying,
   * for example, "callers must either use OAuth OR an API Key AND mTLS."
   *
   * @TJS-examples [[{"oauth": ["read"]}, {"api-key": [], "mtls": []}]]
   */
  security?: { [scheme: string]: string[] }[];
  /**
   * Default set of supported input MIME types for all skills, which can be
   * overridden on a per-skill basis.
   */
  defaultInputModes: string[];
  /**
   * Default set of supported output MIME types for all skills, which can be
   * overridden on a per-skill basis.
   */
  defaultOutputModes: string[];
  /** The set of skills, or distinct capabilities, that the agent can perform. */
  skills: AgentSkill[];
  /**
   * If true, the agent can provide an extended agent card with additional details
   * to authenticated users. Defaults to false.
   */
  supportsAuthenticatedExtendedCard?: boolean;
  /** JSON Web Signatures computed for this AgentCard. */
  signatures?: AgentCardSignature[];
}
// --8<-- [end:AgentCard]

// --8<-- [start:Task]
/**
 * Represents a single, stateful operation or conversation between a client and an agent.
 */
export interface Task {
  /** A unique identifier for the task, generated by the client for a new task or provided by the agent. */
  id: string;
  /** A server-generated identifier for maintaining context across multiple related tasks or interactions. */
  contextId: string;
  /** The current status of the task, including its state and a descriptive message. */
  status: TaskStatus;
  /** An array of messages exchanged during the task, representing the conversation history. */
  history?: Message[];
  /** A collection of artifacts generated by the agent during the execution of the task. */
  artifacts?: Artifact[];
  /** Optional metadata for extensions. The key is an extension-specific identifier. */
  metadata?: {
    [key: string]: any;
  };
  /** The type of this object, used as a discriminator. Always 'task' for a Task. */
  readonly kind: "task";
}
// --8<-- [end:Task]

// --8<-- [start:TaskStatus]
/**
 * Represents the status of a task at a specific point in time.
 */
export interface TaskStatus {
  /** The current state of the task's lifecycle. */
  state: TaskState;
  /** An optional, human-readable message providing more details about the current status. */
  message?: Message;
  /**
   * An ISO 8601 datetime string indicating when this status was recorded.
   *
   * @TJS-examples ["2023-10-27T10:00:00Z"]
   */
  timestamp?: string;
}
// --8<-- [end:TaskStatus]

// --8<-- [start:TaskStatusUpdateEvent]
/**
 * An event sent by the agent to notify the client of a change in a task's status.
 * This is typically used in streaming or subscription models.
 */
export interface TaskStatusUpdateEvent {
  /** The ID of the task that was updated. */
  taskId: string;
  /** The context ID associated with the task. */
  contextId: string;
  /** The type of this event, used as a discriminator. Always 'status-update'. */
  readonly kind: "status-update";
  /** The new status of the task. */
  status: TaskStatus;
  /** If true, this is the final event in the stream for this interaction. */
  final: boolean;
  /** Optional metadata for extensions. */
  metadata?: {
    [key: string]: any;
  };
}
// --8<-- [end:TaskStatusUpdateEvent]

// --8<-- [start:TaskArtifactUpdateEvent]
/**
 * An event sent by the agent to notify the client that an artifact has been
 * generated or updated. This is typically used in streaming models.
 */
export interface TaskArtifactUpdateEvent {
  /** The ID of the task this artifact belongs to. */
  taskId: string;
  /** The context ID associated with the task. */
  contextId: string;
  /** The type of this event, used as a discriminator. Always 'artifact-update'. */
  readonly kind: "artifact-update";
  /** The artifact that was generated or updated. */
  artifact: Artifact;
  /** If true, the content of this artifact should be appended to a previously sent artifact with the same ID. */
  append?: boolean;
  /** If true, this is the final chunk of the artifact. */
  lastChunk?: boolean;
  /** Optional metadata for extensions. */
  metadata?: {
    [key: string]: any;
  };
}
// --8<-- [end:TaskArtifactUpdateEvent]

// --8<-- [start:TaskIdParams]
/**
 * Defines parameters containing a task ID, used for simple task operations.
 */
export interface TaskIdParams {
  /** The unique identifier of the task. */
  id: string;
  /** Optional metadata associated with the request. */
  metadata?: {
    [key: string]: any;
  };
}
// --8<-- [end:TaskIdParams]

// --8<-- [start:TaskQueryParams]
/**
 * Defines parameters for querying a task, with an option to limit history length.
 */
export interface TaskQueryParams extends TaskIdParams {
  /** The number of most recent messages from the task's history to retrieve. */
  historyLength?: number;
}
// --8<-- [end:TaskQueryParams]

// --8<-- [start:GetTaskPushNotificationConfigParams]
/**
 * Defines parameters for fetching a specific push notification configuration for a task.
 */
export interface GetTaskPushNotificationConfigParams extends TaskIdParams {
  /** The ID of the push notification configuration to retrieve. */
  pushNotificationConfigId?: string;
}
// --8<-- [end:GetTaskPushNotificationConfigParams]

// --8<-- [start:ListTaskPushNotificationConfigParams]
/**
 * Defines parameters for listing all push notification configurations associated with a task.
 */
export interface ListTaskPushNotificationConfigParams extends TaskIdParams {}
// --8<-- [end:ListTaskPushNotificationConfigParams]

// --8<-- [start:DeleteTaskPushNotificationConfigParams]
/**
 * Defines parameters for deleting a specific push notification configuration for a task.
 */
export interface DeleteTaskPushNotificationConfigParams extends TaskIdParams {
  /** The ID of the push notification configuration to delete. */
  pushNotificationConfigId: string;
}
// --8<-- [end:DeleteTaskPushNotificationConfigParams]

// --8<-- [start:MessageSendConfiguration]
/**
 * Defines configuration options for a `message/send` or `message/stream` request.
 */
export interface MessageSendConfiguration {
  /** A list of output MIME types the client is prepared to accept in the response. */
  acceptedOutputModes?: string[];
  /** The number of most recent messages from the task's history to retrieve in the response. */
  historyLength?: number;
  /** Configuration for the agent to send push notifications for updates after the initial response. */
  pushNotificationConfig?: PushNotificationConfig;
  /** If true, the client will wait for the task to complete. The server may reject this if the task is long-running. */
  blocking?: boolean;
}
// --8<-- [end:MessageSendConfiguration]

// --8<-- [start:MessageSendParams]
/**
 * Defines the parameters for a request to send a message to an agent. This can be used
 * to create a new task, continue an existing one, or restart a task.
 */
export interface MessageSendParams {
  /** The message object being sent to the agent. */
  message: Message;
  /** Optional configuration for the send request. */
  configuration?: MessageSendConfiguration;
  /** Optional metadata for extensions. */
  metadata?: {
    [key: string]: any;
  };
}
// --8<-- [end:MessageSendParams]

// --8<-- [start:TaskState]
/**
 * Defines the lifecycle states of a Task.
 */
export enum TaskState {
  /** The task has been submitted and is awaiting execution. */
  Submitted = "submitted",
  /** The agent is actively working on the task. */
  Working = "working",
  /** The task is paused and waiting for input from the user. */
  InputRequired = "input-required",
  /** The task has been successfully completed. */
  Completed = "completed",
  /** The task has been canceled by the user. */
  Canceled = "canceled",
  /** The task failed due to an error during execution. */
  Failed = "failed",
  /** The task was rejected by the agent and was not started. */
  Rejected = "rejected",
  /** The task requires authentication to proceed. */
  AuthRequired = "auth-required",
  /** The task is in an unknown or indeterminate state. */
  Unknown = "unknown",
}
// --8<-- [end:TaskState]

// --8<-- [start:Artifact]
/**
 * Represents a file, data structure, or other resource generated by an agent during a task.
 */
export interface Artifact {
  /** A unique identifier for the artifact within the scope of the task. */
  artifactId: string;
  /** An optional, human-readable name for the artifact. */
  name?: string;
  /** An optional, human-readable description of the artifact. */
  description?: string;
  /** An array of content parts that make up the artifact. */
  parts: Part[];
  /** Optional metadata for extensions. The key is an extension-specific identifier. */
  metadata?: {
    [key: string]: any;
  };
  /** The URIs of extensions that are relevant to this artifact. */
  extensions?: string[];
}
// --8<-- [end:Artifact]

// --8<-- [start:Message]
/**
 * Represents a single message in the conversation between a user and an agent.
 */
export interface Message {
  /** Identifies the sender of the message. `user` for the client, `agent` for the service. */
  readonly role: "user" | "agent";
  /**
   * An array of content parts that form the message body. A message can be
   * composed of multiple parts of different types (e.g., text and files).
   */
  parts: Part[];
  /** Optional metadata for extensions. The key is an extension-specific identifier. */
  metadata?: {
    [key: string]: any;
  };
  /** The URIs of extensions that are relevant to this message. */
  extensions?: string[];
  /** A list of other task IDs that this message references for additional context. */
  referenceTaskIds?: string[];
  /** A unique identifier for the message, typically a UUID, generated by the sender. */
  messageId: string;
  /** The identifier of the task this message is part of. Can be omitted for the first message of a new task. */
  taskId?: string;
  /** The context identifier for this message, used to group related interactions. */
  contextId?: string;
  /** The type of this object, used as a discriminator. Always 'message' for a Message. */
  readonly kind: "message";
}
// --8<-- [end:Message]

// --8<-- [start:PartBase]
/**
 * Defines base properties common to all message or artifact parts.
 */
export interface PartBase {
  /** Optional metadata associated with this part. */
  metadata?: {
    [key: string]: any;
  };
}
// --8<-- [end:PartBase]

// --8<-- [start:TextPart]
/**
 * Represents a text segment within a message or artifact.
 */
export interface TextPart extends PartBase {
  /** The type of this part, used as a discriminator. Always 'text'. */
  readonly kind: "text";
  /** The string content of the text part. */
  text: string;
}
// --8<-- [end:TextPart]

// --8<-- [start:FileBase]
/**
 * Defines base properties for a file.
 */
export interface FileBase {
  /** An optional name for the file (e.g., "document.pdf"). */
  name?: string;
  /** The MIME type of the file (e.g., "application/pdf"). */
  mimeType?: string;
}
// --8<-- [end:FileBase]

// --8<-- [start:FileWithBytes]
/**
 * Represents a file with its content provided directly as a base64-encoded string.
 */
export interface FileWithBytes extends FileBase {
  /** The base64-encoded content of the file. */
  bytes: string;
  /** The `uri` property must be absent when `bytes` is present. */
  uri?: never;
}
// --8<-- [end:FileWithBytes]

// --8<-- [start:FileWithUri]
/**
 * Represents a file with its content located at a specific URI.
 */
export interface FileWithUri extends FileBase {
  /** A URL pointing to the file's content. */
  uri: string;
  /** The `bytes` property must be absent when `uri` is present. */
  bytes?: never;
}
// --8<-- [end:FileWithUri]

// --8<-- [start:FilePart]
/**
 * Represents a file segment within a message or artifact. The file content can be
 * provided either directly as bytes or as a URI.
 */
export interface FilePart extends PartBase {
  /** The type of this part, used as a discriminator. Always 'file'. */
  readonly kind: "file";
  /** The file content, represented as either a URI or as base64-encoded bytes. */
  file: FileWithBytes | FileWithUri;
}
// --8<-- [end:FilePart]

// --8<-- [start:DataPart]
/**
 * Represents a structured data segment (e.g., JSON) within a message or artifact.
 */
export interface DataPart extends PartBase {
  /** The type of this part, used as a discriminator. Always 'data'. */
  readonly kind: "data";
  /** The structured data content. */
  data: {
    [key: string]: any;
  };
}
// --8<-- [end:DataPart]

// --8<-- [start:Part]
/**
 * A discriminated union representing a part of a message or artifact, which can
 * be text, a file, or structured data.
 */
export type Part = TextPart | FilePart | DataPart;
// --8<-- [end:Part]

// --8<-- [start:PushNotificationAuthenticationInfo]
/**
 * Defines authentication details for a push notification endpoint.
 */
export interface PushNotificationAuthenticationInfo {
  /** A list of supported authentication schemes (e.g., 'Basic', 'Bearer'). */
  schemes: string[];
  /** Optional credentials required by the push notification endpoint. */
  credentials?: string;
}
// --8<-- [end:PushNotificationAuthenticationInfo]

// --8<-- [start:PushNotificationConfig]
/**
 * Defines the configuration for setting up push notifications for task updates.
 */
export interface PushNotificationConfig {
  /**
   * A unique ID for the push notification configuration, created by the server
   * to support multiple notification callbacks.
   */
  id?: string;
  /** The callback URL where the agent should send push notifications. */
  url: string;
  /** A unique token for this task or session to validate incoming push notifications. */
  token?: string;
  /** Optional authentication details for the agent to use when calling the notification URL. */
  authentication?: PushNotificationAuthenticationInfo;
}
// --8<-- [end:PushNotificationConfig]

// --8<-- [start:TaskPushNotificationConfig]
/**
 * A container associating a push notification configuration with a specific task.
 */
export interface TaskPushNotificationConfig {
  /** The ID of the task. */
  taskId: string;
  /** The push notification configuration for this task. */
  pushNotificationConfig: PushNotificationConfig;
}
// --8<-- [end:TaskPushNotificationConfig]

<<<<<<< HEAD
// --8<-- [start:SecurityScheme]
/**
 * Defines a security scheme that can be used to secure an agent's endpoints.
 * This is a discriminated union type based on the OpenAPI 3.0 Security Scheme Object.
 *
 * @see {@link https://swagger.io/specification/#security-scheme-object}
 */
export type SecurityScheme =
  | APIKeySecurityScheme
  | HTTPAuthSecurityScheme
  | OAuth2SecurityScheme
  | OpenIdConnectSecurityScheme
  | MutualTLSSecurityScheme;
// --8<-- [end:SecurityScheme]

// --8<-- [start:SecuritySchemeBase]
/**
 * Defines base properties shared by all security scheme objects.
 */
export interface SecuritySchemeBase {
  /** An optional description for the security scheme. */
  description?: string;
}
// --8<-- [end:SecuritySchemeBase]

// --8<-- [start:APIKeySecurityScheme]
/**
 * Defines a security scheme using an API key.
 */
export interface APIKeySecurityScheme extends SecuritySchemeBase {
  /** The type of the security scheme. Must be 'apiKey'. */
  readonly type: "apiKey";
  /** The location of the API key. */
  readonly in: "query" | "header" | "cookie";
  /** The name of the header, query, or cookie parameter to be used. */
  name: string;
}
// --8<-- [end:APIKeySecurityScheme]

// --8<-- [start:HTTPAuthSecurityScheme]
/**
 * Defines a security scheme using HTTP authentication.
 */
export interface HTTPAuthSecurityScheme extends SecuritySchemeBase {
  /** The type of the security scheme. Must be 'http'. */
  readonly type: "http";
  /**
   * The name of the HTTP Authentication scheme to be used in the Authorization header,
   * as defined in RFC7235 (e.g., "Bearer").
   * This value should be registered in the IANA Authentication Scheme registry.
   */
  scheme: string;
  /**
   * A hint to the client to identify how the bearer token is formatted (e.g., "JWT").
   * This is primarily for documentation purposes.
   */
  bearerFormat?: string;
}
// --8<-- [end:HTTPAuthSecurityScheme]

// --8<-- [start:MutualTLSSecurityScheme]
/**
 * Defines a security scheme using mTLS authentication.
 */
export interface MutualTLSSecurityScheme extends SecuritySchemeBase {
  /** The type of the security scheme. Must be 'mutualTLS'. */
  readonly type: "mutualTLS";
}
// --8<-- [end:MutualTLSSecurityScheme]

// --8<-- [start:OAuth2SecurityScheme]
/**
 * Defines a security scheme using OAuth 2.0.
 */
export interface OAuth2SecurityScheme extends SecuritySchemeBase {
  /** The type of the security scheme. Must be 'oauth2'. */
  readonly type: "oauth2";
  /** An object containing configuration information for the supported OAuth 2.0 flows. */
  flows: OAuthFlows;
  /**
   * URL to the oauth2 authorization server metadata
   * [RFC8414](https://datatracker.ietf.org/doc/html/rfc8414). TLS is required.
   */
  oauth2MetadataUrl?: string;
}
// --8<-- [end:OAuth2SecurityScheme]

// --8<-- [start:OpenIdConnectSecurityScheme]
/**
 * Defines a security scheme using OpenID Connect.
 */
export interface OpenIdConnectSecurityScheme extends SecuritySchemeBase {
  /** The type of the security scheme. Must be 'openIdConnect'. */
  readonly type: "openIdConnect";
  /**
   * The OpenID Connect Discovery URL for the OIDC provider's metadata.
   * @see {@link https://openid.net/specs/openid-connect-discovery-1_0.html}
   */
  openIdConnectUrl: string;
}
// --8<-- [end:OpenIdConnectSecurityScheme]

// --8<-- [start:OAuthFlows]
/**
 * Defines the configuration for the supported OAuth 2.0 flows.
 */
export interface OAuthFlows {
  /** Configuration for the OAuth Authorization Code flow. Previously called accessCode in OpenAPI 2.0. */
  authorizationCode?: AuthorizationCodeOAuthFlow;
  /** Configuration for the OAuth Client Credentials flow. Previously called application in OpenAPI 2.0. */
  clientCredentials?: ClientCredentialsOAuthFlow;
  /** Configuration for the OAuth Implicit flow. */
  implicit?: ImplicitOAuthFlow;
  /** Configuration for the OAuth Resource Owner Password flow. */
  password?: PasswordOAuthFlow;
}
// --8<-- [end:OAuthFlows]

// --8<-- [start:AuthorizationCodeOAuthFlow]
/**
 * Defines configuration details for the OAuth 2.0 Authorization Code flow.
 */
export interface AuthorizationCodeOAuthFlow {
  /**
   * The authorization URL to be used for this flow.
   * This MUST be a URL and use TLS.
   */
  authorizationUrl: string;
  /**
   * The token URL to be used for this flow.
   * This MUST be a URL and use TLS.
   */
  tokenUrl: string;
  /**
   * The URL to be used for obtaining refresh tokens.
   * This MUST be a URL and use TLS.
   */
  refreshUrl?: string;
  /**
   * The available scopes for the OAuth2 security scheme. A map between the scope
   * name and a short description for it.
   */
  scopes: { [name: string]: string };
}
// --8<-- [end:AuthorizationCodeOAuthFlow]

// --8<-- [start:ClientCredentialsOAuthFlow]
/**
 * Defines configuration details for the OAuth 2.0 Client Credentials flow.
 */
export interface ClientCredentialsOAuthFlow {
  /**
   * The token URL to be used for this flow. This MUST be a URL.
   */
  tokenUrl: string;
  /**
   * The URL to be used for obtaining refresh tokens. This MUST be a URL.
   */
  refreshUrl?: string;
  /**
   * The available scopes for the OAuth2 security scheme. A map between the scope
   * name and a short description for it.
   */
  scopes: { [name: string]: string };
}
// --8<-- [end:ClientCredentialsOAuthFlow]

// --8<-- [start:ImplicitOAuthFlow]
/**
 * Defines configuration details for the OAuth 2.0 Implicit flow.
 */
export interface ImplicitOAuthFlow {
  /**
   * The authorization URL to be used for this flow. This MUST be a URL.
   */
  authorizationUrl: string;
  /**
   * The URL to be used for obtaining refresh tokens. This MUST be a URL.
   */
  refreshUrl?: string;
  /**
   * The available scopes for the OAuth2 security scheme. A map between the scope
   * name and a short description for it.
   */
  scopes: { [name: string]: string };
}
// --8<-- [end:ImplicitOAuthFlow]

// --8<-- [start:PasswordOAuthFlow]
/**
 * Defines configuration details for the OAuth 2.0 Resource Owner Password flow.
 */
export interface PasswordOAuthFlow {
  /**
   * The token URL to be used for this flow. This MUST be a URL.
   */
  tokenUrl: string;
  /**
   * The URL to be used for obtaining refresh tokens. This MUST be a URL.
   */
  refreshUrl?: string;
  /**
   * The available scopes for the OAuth2 security scheme. A map between the scope
   * name and a short description for it.
   */
  scopes: { [name: string]: string };
}
// --8<-- [end:PasswordOAuthFlow]

=======
>>>>>>> ef4a3050
// --8<-- [start:JSONRPCMessage]
/**
 * Defines the base structure for any JSON-RPC 2.0 request, response, or notification.
 */
export interface JSONRPCMessage {
  /**
   * The version of the JSON-RPC protocol. MUST be exactly "2.0".
   */
  readonly jsonrpc: "2.0";
  /**
   * A unique identifier established by the client. It must be a String, a Number, or null.
   * The server must reply with the same value in the response. This property is omitted for notifications.
   *
   * @nullable
   */
  id?: number | string | null;
}
// --8<-- [end:JSONRPCMessage]

// --8<-- [start:JSONRPCRequest]
/**
 * Represents a JSON-RPC 2.0 Request object.
 */
export interface JSONRPCRequest extends JSONRPCMessage {
  /**
   * A string containing the name of the method to be invoked.
   */
  method: string;
  /**
   * A structured value holding the parameter values to be used during the method invocation.
   */
  params?: { [key: string]: any };
}
// --8<-- [end:JSONRPCRequest]

// --8<-- [start:JSONRPCError]
/**
 * Represents a JSON-RPC 2.0 Error object, included in an error response.
 */
export interface JSONRPCError {
  /**
   * A number that indicates the error type that occurred.
   */
  code: number;
  /**
   * A string providing a short description of the error.
   */
  message: string;
  /**
   * A primitive or structured value containing additional information about the error.
   * This may be omitted.
   */
  data?: any;
}
// --8<-- [end:JSONRPCError]

// --8<-- [start:JSONRPCResult]
/**
 * Represents a successful JSON-RPC 2.0 Response object.
 */
export interface JSONRPCSuccessResponse extends JSONRPCMessage {
  /**
   * The identifier established by the client.
   * @nullable
   */
  id: number | string | null;
  /**
   * The value of this member is determined by the method invoked on the Server.
   */
  result: any;
  /**
   * This field MUST NOT exist in a success response.
   */
  error?: never;
}
// --8<-- [end:JSONRPCResult]

// --8<-- [start:JSONRPCErrorResponse]
/**
 * Represents a JSON-RPC 2.0 Error Response object.
 */
export interface JSONRPCErrorResponse extends JSONRPCMessage {
  /**
   * The identifier established by the client.
   * @nullable
   */
  id: number | string | null;
  /**
   * This field MUST NOT exist in an error response.
   */
  result?: never;
  /**
   * An object describing the error that occurred.
   */
  error: JSONRPCError | A2AError;
}
// --8<-- [end:JSONRPCErrorResponse]

// --8<-- [start:JSONRPCResponse]
/**
 * A discriminated union representing all possible JSON-RPC 2.0 responses
 * for the A2A specification methods.
 */
export type JSONRPCResponse =
  | SendMessageResponse
  | SendStreamingMessageResponse
  | GetTaskResponse
  | CancelTaskResponse
  | SetTaskPushNotificationConfigResponse
  | GetTaskPushNotificationConfigResponse
  | ListTaskPushNotificationConfigResponse
  | DeleteTaskPushNotificationConfigResponse;
// --8<-- [end:JSONRPCResponse]

// --8<-- [start:SendMessageRequest]
/**
 * Represents a JSON-RPC request for the `message/send` method.
 */
export interface SendMessageRequest extends JSONRPCRequest {
  /** The identifier for this request. */
  id: number | string;
  /** The method name. Must be 'message/send'. */
  readonly method: "message/send";
  /** The parameters for sending a message. */
  params: MessageSendParams;
}
// --8<-- [end:SendMessageRequest]

// --8<-- [start:SendMessageSuccessResponse]
/**
 * Represents a successful JSON-RPC response for the `message/send` method.
 */
export interface SendMessageSuccessResponse extends JSONRPCSuccessResponse {
  /** The result, which can be a direct reply Message or the initial Task object. */
  result: Message | Task;
}
// --8<-- [end:SendMessageSuccessResponse]

// --8<-- [start:SendMessageResponse]
/**
 * Represents a JSON-RPC response for the `message/send` method.
 */
export type SendMessageResponse =
  | SendMessageSuccessResponse
  | JSONRPCErrorResponse;
// --8<-- [end:SendMessageResponse]

// --8<-- [start:SendStreamingMessageRequest]
/**
 * Represents a JSON-RPC request for the `message/stream` method.
 */
export interface SendStreamingMessageRequest extends JSONRPCRequest {
  /** The identifier for this request. */
  id: number | string;
  /** The method name. Must be 'message/stream'. */
  readonly method: "message/stream";
  /** The parameters for sending a message. */
  params: MessageSendParams;
}
// --8<-- [end:SendStreamingMessageRequest]

// --8<-- [start:SendStreamingMessageSuccessResponse]
/**
 * Represents a successful JSON-RPC response for the `message/stream` method.
 * The server may send multiple response objects for a single request.
 */
export interface SendStreamingMessageSuccessResponse
  extends JSONRPCSuccessResponse {
  /** The result, which can be a Message, Task, or a streaming update event. */
  result: Message | Task | TaskStatusUpdateEvent | TaskArtifactUpdateEvent;
}
// --8<-- [end:SendStreamingMessageSuccessResponse]

// --8<-- [start:SendStreamingMessageResponse]
/**
 * Represents a JSON-RPC response for the `message/stream` method.
 */
export type SendStreamingMessageResponse =
  | SendStreamingMessageSuccessResponse
  | JSONRPCErrorResponse;
// --8<-- [end:SendStreamingMessageResponse]

// --8<-- [start:GetTaskRequest]
/**
 * Represents a JSON-RPC request for the `tasks/get` method.
 */
export interface GetTaskRequest extends JSONRPCRequest {
  /** The identifier for this request. */
  id: number | string;
  /** The method name. Must be 'tasks/get'. */
  readonly method: "tasks/get";
  /** The parameters for querying a task. */
  params: TaskQueryParams;
}
// --8<-- [end:GetTaskRequest]

// --8<-- [start:GetTaskSuccessResponse]
/**
 * Represents a successful JSON-RPC response for the `tasks/get` method.
 */
export interface GetTaskSuccessResponse extends JSONRPCSuccessResponse {
  /** The result, containing the requested Task object. */
  result: Task;
}
// --8<-- [end:GetTaskSuccessResponse]

// --8<-- [start:GetTaskResponse]
/**
 * Represents a JSON-RPC response for the `tasks/get` method.
 */
export type GetTaskResponse = GetTaskSuccessResponse | JSONRPCErrorResponse;
// --8<-- [end:GetTaskResponse]

// --8<-- [start:CancelTaskRequest]
/**
 * Represents a JSON-RPC request for the `tasks/cancel` method.
 */
export interface CancelTaskRequest extends JSONRPCRequest {
  /** The identifier for this request. */
  id: number | string;
  /** The method name. Must be 'tasks/cancel'. */
  readonly method: "tasks/cancel";
  /** The parameters identifying the task to cancel. */
  params: TaskIdParams;
}
// --8<-- [end:CancelTaskRequest]

// --8<-- [start:CancelTaskSuccessResponse]
/**
 * Represents a successful JSON-RPC response for the `tasks/cancel` method.
 */
export interface CancelTaskSuccessResponse extends JSONRPCSuccessResponse {
  /** The result, containing the final state of the canceled Task object. */
  result: Task;
}
// --8<-- [end:CancelTaskSuccessResponse]

// --8<-- [start:CancelTaskResponse]
/**
 * Represents a JSON-RPC response for the `tasks/cancel` method.
 */
export type CancelTaskResponse =
  | CancelTaskSuccessResponse
  | JSONRPCErrorResponse;
// --8<-- [end:CancelTaskResponse]

// --8<-- [start:SetTaskPushNotificationConfigRequest]
/**
 * Represents a JSON-RPC request for the `tasks/pushNotificationConfig/set` method.
 */
export interface SetTaskPushNotificationConfigRequest extends JSONRPCRequest {
  /** The identifier for this request. */
  id: number | string;
  /** The method name. Must be 'tasks/pushNotificationConfig/set'. */
  readonly method: "tasks/pushNotificationConfig/set";
  /** The parameters for setting the push notification configuration. */
  params: TaskPushNotificationConfig;
}
// --8<-- [end:SetTaskPushNotificationConfigRequest]

// --8<-- [start:SetTaskPushNotificationConfigSuccessResponse]
/**
 * Represents a successful JSON-RPC response for the `tasks/pushNotificationConfig/set` method.
 */
export interface SetTaskPushNotificationConfigSuccessResponse
  extends JSONRPCSuccessResponse {
  /** The result, containing the configured push notification settings. */
  result: TaskPushNotificationConfig;
}
// --8<-- [end:SetTaskPushNotificationConfigSuccessResponse]

// --8<-- [start:SetTaskPushNotificationConfigResponse]
/**
 * Represents a JSON-RPC response for the `tasks/pushNotificationConfig/set` method.
 */
export type SetTaskPushNotificationConfigResponse =
  | SetTaskPushNotificationConfigSuccessResponse
  | JSONRPCErrorResponse;
// --8<-- [end:SetTaskPushNotificationConfigResponse]

// --8<-- [start:GetTaskPushNotificationConfigRequest]
/**
 * Represents a JSON-RPC request for the `tasks/pushNotificationConfig/get` method.
 */
export interface GetTaskPushNotificationConfigRequest extends JSONRPCRequest {
  /** The identifier for this request. */
  id: number | string;
  /** The method name. Must be 'tasks/pushNotificationConfig/get'. */
  readonly method: "tasks/pushNotificationConfig/get";
  /**
   * The parameters for getting a push notification configuration.
   *
   * @deprecated The `TaskIdParams` type is deprecated for this method. Use `GetTaskPushNotificationConfigParams` instead.
   */
  params: GetTaskPushNotificationConfigParams | TaskIdParams;
}
// --8<-- [end:GetTaskPushNotificationConfigRequest]

// --8<-- [start:GetTaskPushNotificationConfigSuccessResponse]
/**
 * Represents a successful JSON-RPC response for the `tasks/pushNotificationConfig/get` method.
 */
export interface GetTaskPushNotificationConfigSuccessResponse
  extends JSONRPCSuccessResponse {
  /** The result, containing the requested push notification configuration. */
  result: TaskPushNotificationConfig;
}
// --8<-- [end:GetTaskPushNotificationConfigSuccessResponse]

// --8<-- [start:GetTaskPushNotificationConfigResponse]
/**
 * Represents a JSON-RPC response for the `tasks/pushNotificationConfig/get` method.
 */
export type GetTaskPushNotificationConfigResponse =
  | GetTaskPushNotificationConfigSuccessResponse
  | JSONRPCErrorResponse;
// --8<-- [end:GetTaskPushNotificationConfigResponse]

// --8<-- [start:TaskResubscriptionRequest]
/**
 * Represents a JSON-RPC request for the `tasks/resubscribe` method, used to resume a streaming connection.
 */
export interface TaskResubscriptionRequest extends JSONRPCRequest {
  /** The identifier for this request. */
  id: number | string;
  /** The method name. Must be 'tasks/resubscribe'. */
  readonly method: "tasks/resubscribe";
  /** The parameters identifying the task to resubscribe to. */
  params: TaskIdParams;
}
// --8<-- [end:TaskResubscriptionRequest]

// --8<-- [start:ListTaskPushNotificationConfigRequest]
/**
 * Represents a JSON-RPC request for the `tasks/pushNotificationConfig/list` method.
 */
export interface ListTaskPushNotificationConfigRequest extends JSONRPCRequest {
  /** The identifier for this request. */
  id: number | string;
  /** The method name. Must be 'tasks/pushNotificationConfig/list'. */
  readonly method: "tasks/pushNotificationConfig/list";
  /** The parameters identifying the task whose configurations are to be listed. */
  params: ListTaskPushNotificationConfigParams;
}
// --8<-- [end:ListTaskPushNotificationConfigRequest]

// --8<-- [start:ListTaskPushNotificationConfigSuccessResponse]
/**
 * Represents a successful JSON-RPC response for the `tasks/pushNotificationConfig/list` method.
 */
export interface ListTaskPushNotificationConfigSuccessResponse
  extends JSONRPCSuccessResponse {
  /** The result, containing an array of all push notification configurations for the task. */
  result: TaskPushNotificationConfig[];
}
// --8<-- [end:ListTaskPushNotificationConfigSuccessResponse]

// --8<-- [start:ListTaskPushNotificationConfigResponse]
/**
 * Represents a JSON-RPC response for the `tasks/pushNotificationConfig/list` method.
 */
export type ListTaskPushNotificationConfigResponse =
  | ListTaskPushNotificationConfigSuccessResponse
  | JSONRPCErrorResponse;
// --8<-- [end:ListTaskPushNotificationConfigResponse]

// --8<-- [start:DeleteTaskPushNotificationConfigRequest]
/**
 * Represents a JSON-RPC request for the `tasks/pushNotificationConfig/delete` method.
 */
export interface DeleteTaskPushNotificationConfigRequest
  extends JSONRPCRequest {
  /** The identifier for this request. */
  id: number | string;
  /** The method name. Must be 'tasks/pushNotificationConfig/delete'. */
  readonly method: "tasks/pushNotificationConfig/delete";
  /** The parameters identifying the push notification configuration to delete. */
  params: DeleteTaskPushNotificationConfigParams;
}
// --8<-- [end:DeleteTaskPushNotificationConfigRequest]

// --8<-- [start:DeleteTaskPushNotificationConfigSuccessResponse]
/**
 * Represents a successful JSON-RPC response for the `tasks/pushNotificationConfig/delete` method.
 */
export interface DeleteTaskPushNotificationConfigSuccessResponse
  extends JSONRPCSuccessResponse {
  /** The result is null on successful deletion. */
  result: null;
}
// --8<-- [end:DeleteTaskPushNotificationConfigSuccessResponse]

// --8<-- [start:DeleteTaskPushNotificationConfigResponse]
/**
 * Represents a JSON-RPC response for the `tasks/pushNotificationConfig/delete` method.
 */
export type DeleteTaskPushNotificationConfigResponse =
  | DeleteTaskPushNotificationConfigSuccessResponse
  | JSONRPCErrorResponse;
// --8<-- [end:DeleteTaskPushNotificationConfigResponse]

// --8<-- [start:A2ARequest]
/**
 * A discriminated union representing all possible JSON-RPC 2.0 requests supported by the A2A specification.
 */
export type A2ARequest =
  | SendMessageRequest
  | SendStreamingMessageRequest
  | GetTaskRequest
  | CancelTaskRequest
  | SetTaskPushNotificationConfigRequest
  | GetTaskPushNotificationConfigRequest
  | TaskResubscriptionRequest
  | ListTaskPushNotificationConfigRequest
  | DeleteTaskPushNotificationConfigRequest;
// --8<-- [end:A2ARequest]

// --8<-- [start:JSONParseError]
/**
 * An error indicating that the server received invalid JSON.
 */
export interface JSONParseError extends JSONRPCError {
  /** The error code for a JSON parse error. */
  readonly code: -32700;
  /**
   * The error message.
   * @default "Invalid JSON payload"
   */
  message: string;
}
// --8<-- [end:JSONParseError]

// --8<-- [start:InvalidRequestError]
/**
 * An error indicating that the JSON sent is not a valid Request object.
 */
export interface InvalidRequestError extends JSONRPCError {
  /** The error code for an invalid request. */
  readonly code: -32600;
  /**
   * The error message.
   * @default "Request payload validation error"
   */
  message: string;
}
// --8<-- [end:InvalidRequestError]

// --8<-- [start:MethodNotFoundError]
/**
 * An error indicating that the requested method does not exist or is not available.
 */
export interface MethodNotFoundError extends JSONRPCError {
  /** The error code for a method not found error. */
  readonly code: -32601;
  /**
   * The error message.
   * @default "Method not found"
   */
  message: string;
}
// --8<-- [end:MethodNotFoundError]

// --8<-- [start:InvalidParamsError]
/**
 * An error indicating that the method parameters are invalid.
 */
export interface InvalidParamsError extends JSONRPCError {
  /** The error code for an invalid parameters error. */
  readonly code: -32602;
  /**
   * The error message.
   * @default "Invalid parameters"
   */
  message: string;
}
// --8<-- [end:InvalidParamsError]

// --8<-- [start:InternalError]
/**
 * An error indicating an internal error on the server.
 */
export interface InternalError extends JSONRPCError {
  /** The error code for an internal server error. */
  readonly code: -32603;
  /**
   * The error message.
   * @default "Internal error"
   */
  message: string;
}
// --8<-- [end:InternalError]

// --8<-- [start:TaskNotFoundError]
/**
 * An A2A-specific error indicating that the requested task ID was not found.
 */
export interface TaskNotFoundError extends JSONRPCError {
  /** The error code for a task not found error. */
  readonly code: -32001;
  /**
   * The error message.
   * @default "Task not found"
   */
  message: string;
}
// --8<-- [end:TaskNotFoundError]

// --8<-- [start:TaskNotCancelableError]
/**
 * An A2A-specific error indicating that the task is in a state where it cannot be canceled.
 */
export interface TaskNotCancelableError extends JSONRPCError {
  /** The error code for a task that cannot be canceled. */
  readonly code: -32002;
  /**
   * The error message.
   * @default "Task cannot be canceled"
   */
  message: string;
}
// --8<-- [end:TaskNotCancelableError]

// --8<-- [start:PushNotificationNotSupportedError]
/**
 * An A2A-specific error indicating that the agent does not support push notifications.
 */
export interface PushNotificationNotSupportedError extends JSONRPCError {
  /** The error code for when push notifications are not supported. */
  readonly code: -32003;
  /**
   * The error message.
   * @default "Push Notification is not supported"
   */
  message: string;
}
// --8<-- [end:PushNotificationNotSupportedError]

// --8<-- [start:UnsupportedOperationError]
/**
 * An A2A-specific error indicating that the requested operation is not supported by the agent.
 */
export interface UnsupportedOperationError extends JSONRPCError {
  /** The error code for an unsupported operation. */
  readonly code: -32004;
  /**
   * The error message.
   * @default "This operation is not supported"
   */
  message: string;
}
// --8<-- [end:UnsupportedOperationError]

// --8<-- [start:ContentTypeNotSupportedError]
/**
 * An A2A-specific error indicating an incompatibility between the requested
 * content types and the agent's capabilities.
 */
export interface ContentTypeNotSupportedError extends JSONRPCError {
  /** The error code for an unsupported content type. */
  readonly code: -32005;
  /**
   * The error message.
   * @default "Incompatible content types"
   */
  message: string;
}
// --8<-- [end:ContentTypeNotSupportedError]

// --8<-- [start:InvalidAgentResponseError]
/**
 * An A2A-specific error indicating that the agent returned a response that
 * does not conform to the specification for the current method.
 */
export interface InvalidAgentResponseError extends JSONRPCError {
  /** The error code for an invalid agent response. */
  readonly code: -32006;
  /**
   * The error message.
   * @default "Invalid agent response"
   */
  message: string;
}
// --8<-- [end:InvalidAgentResponseError]

// --8<-- [start:A2AError]
/**
 * A discriminated union of all standard JSON-RPC and A2A-specific error types.
 */
export type A2AError =
  | JSONParseError
  | InvalidRequestError
  | MethodNotFoundError
  | InvalidParamsError
  | InternalError
  | TaskNotFoundError
  | TaskNotCancelableError
  | PushNotificationNotSupportedError
  | UnsupportedOperationError
  | ContentTypeNotSupportedError
  | InvalidAgentResponseError;
// --8<-- [end:A2AError]<|MERGE_RESOLUTION|>--- conflicted
+++ resolved
@@ -844,7 +844,6 @@
 }
 // --8<-- [end:TaskPushNotificationConfig]
 
-<<<<<<< HEAD
 // --8<-- [start:SecurityScheme]
 /**
  * Defines a security scheme that can be used to secure an agent's endpoints.
@@ -1054,8 +1053,6 @@
 }
 // --8<-- [end:PasswordOAuthFlow]
 
-=======
->>>>>>> ef4a3050
 // --8<-- [start:JSONRPCMessage]
 /**
  * Defines the base structure for any JSON-RPC 2.0 request, response, or notification.
